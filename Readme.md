[![RimWorld 1.2](https://img.shields.io/badge/RimWorld-1.2-brightgreen.svg)](http://rimworldgame.com/)

Managing mods should be easy!

![Features](https://banners.karel-kroeze.nl/title/Features.png)  
A cleaner, better Mod management screen.
 - separate lists for available and active mods
 - create and delete local copies of steam mods
 - create and load mod list backups
 - load mod list from save games
 - (mass) subscribe to steam mods
 - proper search filtering
 - drag and drop activation and reordering
 - keyboard navigation
 - mod and mod list colouring
 - discover other mods by your favourite author(s)

 And, if supported by the mod author;
 - version checking
 - dependency checks
 - incompatibility checks
 - load order hints

![For Modders](https://banners.karel-kroeze.nl/title/For%20Modders.png)  
Allows modders to create a Manifest.xml file, enabling a bunch of features that should have been in vanilla;
 - version checking
 - dependency checking
 - incompatibility checking
 - load order hints

 See [the documentation](https://github.com/FluffierThanThou/ModManager/blob/master/ForModders.md) for details on how to implement this. It's easy!

![Details](https://banners.karel-kroeze.nl/title/Details.png)  
**local mod copies**  
You can make a local copy of any steam mods (or all active steam mods at once) by clicking the corresponding button underneath the mod details (or active mods list). Doing this will make sure any updates to the steam version will not break your game in progress. Local mods are created in the RimWorld/Mods folder, and can be manually deleted, or deleted by clicking the corresponding button underneath the mod details.

*Note: You may want to occasionally delete obsolete local copies, as having many mods in the mod folder will make RimWorld take longer to start, and the Mod Manager window take longer to open.*

**mod list backups**  
You can create mod lists by clicking the mod list button underneath your active mods, and selecting 'save current list'. You will have to choose a unique name, and the mod list will be stored in a folder next to your save games. 
To load a modlist, click the mod list button, then select the save game or mod list you want to load mods from. Any mods that couldn't be matched to your current list of mods will be greyed out. 
To delete a mod list (only the list, not the actual mods), click the mod list button, select the list to be deleted, and then choose the delete option.

**steam subscribing**
If a loaded modlist contains mods you do not have installed, but are available on the workshop, you can quickly install the mod by clicking the button in the mod details. You can also click the 'subscribe to all' button underneath the active mods list to subscribe to all missing mods.

**mod and mod list colours**
You can set colours for individual mods by clicking the palette icon underneath the mod details. To change the colour for all mods in a mod list, click the mod list icon underneat the active mod list, select the list, then 'change colour'.

**keyboard navigation**  
Sometimes, it's easier to navigate large lists with the keyboard.
 - Tab: cycles focus between search inputs and lists of mods.
 - Up/Down: selects the previous/next mod in the list.
 - Page Up/Down: selects the top/bottom mod in the list.
 - Left/Right: switch focus between active and available lists. 

 You can also manipulate the lists;
 - Enter: activates/deactivates a mod, and selects the next mod in the list.
 - Shift+left: deactivates a mod, keeping it selected, and switching focus to the available list.
 - Shift+right: activates a mod, keeping it selected, and switching focus to the active list.
 - Shift+up/Shift+down: move an active mod up/down in the load order.
 - Shift+Page Up/Down: move an active mod to the top/bottom of the load order.

 **mod promotions**
 When a Steam Workshop mod is selected (or a local copy of a steam workshop mod), Mod Manager will automatically look for other mods by the same author, and show you a promotion for any mods you don't already have. These promotions let you easily discover other (new) mods by your favourite author(s), and even quickly subscribe to them!

 *This function can be turned off in Mod Managers' settings*

![Contributors](https://banners.karel-kroeze.nl/title/Contributors.png)
 - erdelf:	invaluable help with Harmony transpilers
 - Brrainz:	multi-version targetting, inspiration for mod promotions
 - b606:	French translation
 - Proxyer:	Japanese translation, with frequent updates
 - 奔跑的梅洛斯:	Simplified Chinese translation
 - Zetrith:	Fix blurry mod descriptions
 - enescaglayan:	Turkish translation
 - Lex1975:	Russian translation
 - Torq:	Russian translation
 - Patrick Schmitt:	German translation
 - Han Yaodong:	Updates to Chinese translations
 - Michaël Marinetti:	Updates to French translation

![Think you found a bug?](https://banners.karel-kroeze.nl/title/Think%20you%20found%20a%20bug%3F.png)  
Please read [this guide](http://steamcommunity.com/sharedfiles/filedetails/?id=725234314) before creating a bug report,
and then create a bug report [here](https://github.com/fluffy-mods/ModManager/issues)

![Older versions](https://banners.karel-kroeze.nl/title/Older%20versions.png)  
All current and past versions of this mod can be downloaded from [GitHub](https://github.com/fluffy-mods/ModManager/releases).

![License](https://banners.karel-kroeze.nl/title/License.png)  
All original code in this mod is licensed under the [MIT license](https://opensource.org/licenses/MIT). Do what you want, but give me credit.
All original content (e.g. text, imagery, sounds) in this mod is licensed under the [CC-BY-SA 4.0 license](http://creativecommons.org/licenses/by-sa/4.0/).

Parts of the code in this mod, and some content may be licensed by their original authors. If this is the case, the original author & license will either be given in the source code, or be in a LICENSE file next to the content. Please do not decompile my mods, but use the original source code available on [GitHub](https://github.com/fluffy-mods/ModManager/), so license information in the source code is preserved.

[![Supporters](https://banners.karel-kroeze.nl/donations.png)](https://ko-fi.com/fluffymods)

![Are you enjoying my mods?](https://banners.karel-kroeze.nl/title/Are%20you%20enjoying%20my%20mods%3F.png)  
Become a supporter and show your appreciation by buying me a coffee (or contribute towards a nice single malt).

[![Buy Me a Coffee](http://i.imgur.com/EjWiUwx.gif)](https://ko-fi.com/fluffymods)

[![I Have a Black Dog](https://i.ibb.co/ss59Rwy/New-Project-2.png)](https://www.youtube.com/watch?v=XiCrniLQGYc)


![Version](https://banners.karel-kroeze.nl/title/Version.png)  
<<<<<<< HEAD
This is version 3.1.965, for RimWorld 1.2.2723.
=======
This is version 3.1.959, for RimWorld 1.2.2723.
>>>>>>> 495caa78
<|MERGE_RESOLUTION|>--- conflicted
+++ resolved
@@ -104,8 +104,4 @@
 
 
 ![Version](https://banners.karel-kroeze.nl/title/Version.png)  
-<<<<<<< HEAD
-This is version 3.1.965, for RimWorld 1.2.2723.
-=======
-This is version 3.1.959, for RimWorld 1.2.2723.
->>>>>>> 495caa78
+This is version 3.1.960, for RimWorld 1.2.2723.