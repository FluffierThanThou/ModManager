﻿// Manifest.cs
// Copyright Karel Kroeze, 2018-2018

using System;
using System.Collections.Generic;
using System.Diagnostics;
using System.IO;
using System.Linq;
using System.Text.RegularExpressions;
using Harmony;
using UnityEngine;
using Verse;
using static ModManager.Constants;

namespace ModManager
{
    public class Manifest
    {
        private string version;
        private ModMetaData mod;
        public Version Version { get; private set; }
        public List<string> tags = new List<string>();
        public string identifier;
        public List<Dependency> dependencies = new List<Dependency>();
        public List<Dependency> incompatibleWith = new List<Dependency>();
        public List<Dependency> loadBefore = new List<Dependency>();
        public List<Dependency> loadAfter = new List<Dependency>();
        private OnlineManifest _onlineManifest;
        private string manifestUri;
        internal string downloadUri;
        public Uri ManifestUri;
        public Uri DownloadUri;
        private List<string> targetVersions;
        public List<Version> TargetVersions;

        public Texture2D Icon
        {
            get
            {
                // own version unknown, not implemented.
                if ( Version == null )
                    return Resources.Question;

                // no manifest uri, not implemented.
                if ( ManifestUri == null )
                    return Resources.Question;

                // manifest uri set, onlineManifest status.
                if ( OnlineManifest.Status != OnlineManifest.WWWStatus.Done )
                    return OnlineManifest.Icon;

                // onlineManifest done, version status.
                if ( OnlineManifest.manifest.Version == null )
                    return Resources.Warning;

                if ( OnlineManifest.manifest.Version > Version )
                    return Resources.Status_Up;

                return Widgets.CheckboxOnTex;
            }
        }

        public Color Color
        {
            get
            {
                // own version unknown, not implemented.
                if (Version == null)
                    return Color.grey;

                // no manifest uri, not implemented.
                if (ManifestUri == null)
                    return Color.grey;

                // manifest uri set, onlineManifest status.
                if (OnlineManifest.Status != OnlineManifest.WWWStatus.Done)
                    return OnlineManifest.Color;

                // onlineManifest done, version status.
                if (OnlineManifest.manifest.Version == null)
                    return Color.red;

                if (OnlineManifest.manifest.Version > Version)
                    return GenUI.MouseoverColor;

                return Color.white; // texture is green.
            }
        }

        public string Tip
        {
            get
            {
                // own version unknown, not implemented.
                if ( Version == null )
                    return I18n.ManifestNotImplemented;

                // no manifest uri, not implemented.
                if (ManifestUri == null)
                    return I18n.ManifestNotImplemented;

                // manifest uri set, onlineManifest status.
                if ( OnlineManifest.Status != OnlineManifest.WWWStatus.Done )
                    return I18n.FetchingOnlineManifest;

                // onlineManifest done, version status.
                if ( OnlineManifest.manifest.Version == null )
                    return I18n.FetchingOnlineManifestFailed( OnlineManifest.error );

                if ( OnlineManifest.manifest.Version > Version )
                    return I18n.NewVersionAvailable( Version, OnlineManifest.manifest.Version );

                return I18n.LatestVersion;
            }
        }

        public Action Resolver
        {
            get
            {
                if ( Version != null
                     && OnlineManifest?.manifest?.Version != null
                     && OnlineManifest.manifest.Version > Version
                     && OnlineManifest.manifest.DownloadUri != null )
                    return () => Application.OpenURL( OnlineManifest.manifest.DownloadUri.AbsoluteUri );
                return null;
            }
        }

        public OnlineManifest OnlineManifest
        {
            get
            {
                if ( _onlineManifest == null )
                    _onlineManifest = new OnlineManifest( ManifestUri );
                return _onlineManifest;
            }
        }
        
        public ModButton_Installed Button => ModButton_Installed.For( mod );

        private const string ManifestFileName = "Manifest.xml";
        private const string ModSyncFileName = "ModSync.xml";
        private const string AssembliesFolder = "Assemblies";
        
        private static Dictionary<ModMetaData, Manifest> _manifestCache = new Dictionary<ModMetaData, Manifest>();

        public Manifest() { }

        public Manifest( ModMetaData mod )
        {
            this.mod = mod;
        }

        public Manifest( ModMetaData mod, string version, string identifier )
        {
            this.mod = mod;
            this.version = version;
            this.identifier = identifier;
        }

        private List<ModIssue> _issues;

        public void Notify_RecacheIssues()
        {
            _issues = null;
        }
        public List<ModIssue> Issues
        {
            get
            {
                if ( _issues == null )
                {
                    _issues = DependencyIsues
                        .Concat(LoadOrderIssues)
                        .Concat(IncompatibilityIssues)
                        .ToList();
                }
                return _issues;
            }
        }

        public List<ModIssue> DependencyIsues
        {
            get
            {
                var issues = new List<ModIssue>();
                foreach ( var dependency in dependencies )
                {
                    switch ( dependency.Met )
                    {
                        case DependencyStatus.UnknownVersion:
                            issues.Add( new ModIssue( Severity.Minor, Subject.Dependency,
                                Button, dependency.Identifier,
                                I18n.DependencyUnknownVersion( dependency, dependency.Target ) ) );
                            break;
                        case DependencyStatus.WrongVersion:
                            issues.Add( new ModIssue( Severity.Major, Subject.Dependency,
                                Button, dependency.Identifier,
                                I18n.DependencyWrongVersion( dependency, dependency.Target ) ) );
                            break;
                        case DependencyStatus.NotFound:
                            issues.Add( new ModIssue( Severity.Critical, Subject.Dependency,
                                Button, dependency.Identifier,
                                I18n.DependencyNotFound( dependency.Identifier ) ) );
                            break;
                    }
                }
                return issues;
            }
        }

        public List<ModIssue> IncompatibilityIssues
        {
            get
            {
                var issues = new List<ModIssue>();
                foreach ( var dependency in incompatibleWith )
                {
                    if ( dependency.Met == DependencyStatus.Met || dependency.Met == DependencyStatus.UnknownVersion )
                        issues.Add( new ModIssue( Severity.Major, Subject.Dependency, Button, dependency.Identifier,
                            I18n.IncompatibleMod( mod.Name, dependency.Identifier ),
                            () => Resolvers.ResolveIncompatible( Button, dependency.Target ) ) );
                }
                return issues;
            }
        }

        public List<ModIssue> LoadOrderIssues
        {
            get
            {
                var issues = new List<ModIssue>();
                var order = mod.LoadOrder();
                bool loadBeforeCore = false;
                
                foreach (var dep in loadBefore)
                {
                    var otherMod = ModButtonManager.ActiveButtons
                        .OfType<ModButton_Installed>()
                        .FirstOrDefault(m => m.Matches(dep));
                    if ( otherMod == ModButtonManager.CoreMod )
                        loadBeforeCore = true;
                    var otherOrder = otherMod?.LoadOrder;
                    if (otherOrder >= 0 && otherOrder < order)
                        issues.Add(new ModIssue(Severity.Major, Subject.LoadOrder,
                            Button, otherMod.Identifier,
                            I18n.ShouldBeLoadedBefore(otherMod.Name),
                            () => Resolvers.ResolveShouldLoadBefore(Button, otherMod)));
                }

                var _loadAfter = new List<Dependency>( loadAfter );
                _loadAfter.AddRange( dependencies.Where( d => d.Met == DependencyStatus.Met ||
                                                              d.Met == DependencyStatus.UnknownVersion ) );
                if ( !loadBeforeCore )
                    _loadAfter.Add( new Dependency( "Core" ) );

                foreach ( var dep in _loadAfter )
                {
                    var otherMod = ModButtonManager.ActiveButtons
                        .OfType<ModButton_Installed>()
                        .FirstOrDefault( m => m.Matches( dep ) );
                    var otherOrder = otherMod?.LoadOrder;
                    if ( otherOrder > order )
                        issues.Add( new ModIssue( Severity.Major, Subject.LoadOrder,
                            Button, otherMod.Identifier,
                            I18n.ShouldBeLoadedAfter( otherMod.Name ),
                            () => Resolvers.ResolveShouldLoadAfter( Button, otherMod ) ) );
                }

                return issues;
            }
        }

        public override string ToString()
        {
<<<<<<< HEAD
            var str = $"Manifest for: {mod.Name} ({Version?.ToString() ?? "unknown"})";
=======
            var str = $"Manifest for: {mod.Name} ({Version?.ToString() ?? "unknown" })";
            if (!tags.NullOrEmpty())
                tags.ForEach(d => str += $"\n\ttag: {d}");
>>>>>>> 7df59d41
            if ( ManifestUri != null ) str += $"\n\tmanifestUri: {ManifestUri}";
            if ( DownloadUri != null ) str += $"\n\tdownloadUri: {DownloadUri}";
            if ( !dependencies.NullOrEmpty() )
                dependencies.ForEach( d => str += $"\n\tdependency: {d}" );
            if ( !incompatibleWith.NullOrEmpty() )
                incompatibleWith.ForEach( d => str += $"\n\tincompatibleWith: {d}" );
            if ( !loadBefore.NullOrEmpty() )
                loadBefore.ForEach( d => str += $"\n\tloadBefore: {d}" );
            if ( !loadAfter.NullOrEmpty() )
                loadAfter.ForEach( d => str += $"\n\tloadAfter: {d}" );
            if ( !TargetVersions.NullOrEmpty() )
                TargetVersions.ForEach( v => str += $"\n\ttargetVersions: {v}" );
            return str;
        }

        public static Manifest For( ModMetaData mod )
        {
            Manifest manifest;
            if ( _manifestCache.TryGetValue( mod, out manifest ) )
                return manifest;

            manifest = new Manifest();
            manifest.mod = mod;

            // get from file.
            var manifestPath = Path.Combine( mod.AboutDir(), ManifestFileName );
            var modsyncPath = Path.Combine( mod.AboutDir(), ModSyncFileName );

            // manifest is first choice
            if ( File.Exists( manifestPath ) )
            {
                try
                {
                    manifest = DirectXmlLoader.ItemFromXmlFile<Manifest>( manifestPath );
                    manifest.mod = mod;
                    manifest.dependencies.ForEach( d => d.Owner = manifest );
                    manifest.loadBefore.ForEach( d => d.Owner = manifest );
                    manifest.loadAfter.ForEach( d => d.Owner = manifest );
                    if ( !manifest.manifestUri.NullOrEmpty() )
                    {
                        try
                        {
                            manifest.ManifestUri = new Uri( manifest.manifestUri );
                        }
                        catch (Exception e)
                        {
                            Log.Warning( $"Error parsing manifestUri: {e.Message}\n\n{e.StackTrace}" );
                        }
                    }
                    if ( !manifest.targetVersions.NullOrEmpty() )
                    {
                        manifest.TargetVersions = new List<Version>();
                        foreach ( var targetVersion in manifest.targetVersions )
                            manifest.TargetVersions.Add( manifest.ParseVersion( targetVersion ) );
                    }
                }
                catch ( Exception e )
                {
                    manifest = new Manifest( mod );
                    Log.Error( $"Error loading manifest for '{mod.Name}':\n{e.Message}\n\n{e.StackTrace}" );
                }
            }

            // modsync manifest can provide some info
            else if ( File.Exists( modsyncPath ) )
            {
                try
                {
                    ModSync modsync = DirectXmlLoader.ItemFromXmlFile<ModSync>( modsyncPath );
                    manifest = modsync.Manifest( mod );
                }
                catch ( Exception e )
                {
                    manifest = new Manifest( mod );
                    Log.Error( $"Error loading ModSync into manifest for '{mod.Name}': {e.Message}\n\n{e.StackTrace}" );
                }
            }

            // resolve version - if set in manifest or modsync that takes priority,
            // otherwise try to read version from assemblies.
            manifest.SetVersion();
            _manifestCache.Add( mod, manifest );
            return manifest;
        }

        private Version ParseVersion( string version )
        {
            return ParseVersion( version, mod );
        }

        internal static Version ParseVersion( string version, ModMetaData mod )
        {
            try
            {
                return new Version(version);
            }
            catch
            {
                try
                {
                    var pattern = @"[^0-9\.]";
                    return new Version(Regex.Replace(version, pattern, ""));
                }
                catch (Exception e)
                {
                    Log.Warning($"Failed to parse version string '{version}' for {mod?.Name ?? "??"}: {e.Message}\n\n{e.StackTrace}");
                    return null;
                }
            }
        }

        public void SetVersion( bool fromAssemblies = true )
        {
            if ( !version.NullOrEmpty() )
            {
                // if version was set, this is simple
                Version = ParseVersion( version );
            }
            else if ( fromAssemblies )
            {
                // if the mod is loaded, we may be able to get a version from its assembly/ies.
                var loaded = LoadedModManager.RunningModsListForReading.FirstOrDefault(mcp => mcp.Identifier == mod.Identifier);

                // under most circumstances, any depencies (e.g. Harmony) are loaded first - the last assembly is likely to be the main assembly
                if ( loaded != null )
                {
                    // any assemblies will already be loaded
                    if ( loaded.LoadedAnyAssembly )
                    {
                        Version = loaded.assemblies.loadedAssemblies.LastOrDefault()?.GetName().Version;
                    }
                }
                else
                {
                    // not loaded, try get version from files
                    var assemblyFolder = new DirectoryInfo( Path.Combine( mod.RootDir.FullName, AssembliesFolder ) );
                    if ( assemblyFolder.Exists )
                    {
                        var assemblies = assemblyFolder.GetFiles( "*.dll" );
                        if ( !assemblies.NullOrEmpty() )
                        {
                            Version = ParseVersion( FileVersionInfo.GetVersionInfo( assemblies.Last().FullName )
                                .FileVersion );
                        }
                    }
                }
            }   
        }

        public void DoDependencyDetails(ref Rect canvas )
        {
            if (dependencies.NullOrEmpty())
                return;

            Utilities.DoLabel( ref canvas, I18n.Dependencies );
            var outRect = new Rect( canvas ){height = Mathf.CeilToInt( dependencies.Count / 3f ) * LineHeight + SmallMargin * 2f};
            Widgets.DrawBoxSolid(outRect, Resources.SlightlyDarkBackground);
            canvas.yMin += outRect.height + SmallMargin;
            outRect = outRect.ContractedBy(SmallMargin);
            var dependencyRect = new Rect(
                outRect.xMin,
                outRect.yMin,
                outRect.width / 3f,
                LineHeight );

            int i = 1;
            foreach (var dependency in dependencies)
            {
                dependency.Draw(dependencyRect);
                if (i++ % 3 == 0)
                {
                    dependencyRect.x = outRect.xMin;
                    dependencyRect.y += LineHeight;
                }
                else
                {
                    dependencyRect.x += dependencyRect.width;
                }
            }
        }
    }
}<|MERGE_RESOLUTION|>--- conflicted
+++ resolved
@@ -274,13 +274,7 @@
 
         public override string ToString()
         {
-<<<<<<< HEAD
             var str = $"Manifest for: {mod.Name} ({Version?.ToString() ?? "unknown"})";
-=======
-            var str = $"Manifest for: {mod.Name} ({Version?.ToString() ?? "unknown" })";
-            if (!tags.NullOrEmpty())
-                tags.ForEach(d => str += $"\n\ttag: {d}");
->>>>>>> 7df59d41
             if ( ManifestUri != null ) str += $"\n\tmanifestUri: {ManifestUri}";
             if ( DownloadUri != null ) str += $"\n\tdownloadUri: {DownloadUri}";
             if ( !dependencies.NullOrEmpty() )
